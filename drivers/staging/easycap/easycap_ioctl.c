--- conflicted
+++ resolved
@@ -1391,12 +1391,7 @@
 		break;
 	}
 /* - - - - - - - - - - - - - - - - - - - - - - - - - - - - - - - - - - - - - */
-<<<<<<< HEAD
-	case VIDIOC_S_CTRL:
-=======
-case VIDIOC_S_CTRL:
->>>>>>> 472af2b0
-	{
+	case VIDIOC_S_CTRL: {
 		struct v4l2_control v4l2_control;
 
 		JOM(8, "VIDIOC_S_CTRL\n");
