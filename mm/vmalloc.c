--- conflicted
+++ resolved
@@ -1063,76 +1063,8 @@
 	 * If an allocation fails, the "vend" address is
 	 * returned. Therefore trigger the overflow path.
 	 */
-<<<<<<< HEAD
-	if (!free_vmap_cache ||
-			size < cached_hole_size ||
-			vstart < cached_vstart ||
-			align < cached_align) {
-nocache:
-		cached_hole_size = 0;
-		free_vmap_cache = NULL;
-	}
-	/* record if we encounter less permissive parameters */
-	cached_vstart = vstart;
-	cached_align = align;
-
-	/* find starting point for our search */
-	if (free_vmap_cache) {
-		first = rb_entry(free_vmap_cache, struct vmap_area, rb_node);
-		addr = ALIGN(first->va_end, align);
-		if (addr < vstart)
-			goto nocache;
-		if (addr + size < addr)
-			goto overflow;
-
-	} else {
-		addr = ALIGN(vstart, align);
-		if (addr + size < addr)
-			goto overflow;
-
-		n = vmap_area_root.rb_node;
-		first = NULL;
-
-		while (n) {
-			struct vmap_area *tmp;
-			tmp = rb_entry(n, struct vmap_area, rb_node);
-			if (tmp->va_end >= addr) {
-				first = tmp;
-				if (tmp->va_start <= addr)
-					break;
-				n = n->rb_left;
-			} else
-				n = n->rb_right;
-		}
-
-		if (!first)
-			goto found;
-	}
-
-	/* from the starting point, walk areas until a suitable hole is found */
-	while (addr + size > first->va_start && addr + size <= vend) {
-		if (addr + cached_hole_size < first->va_start)
-			cached_hole_size = first->va_start - addr;
-		addr = ALIGN(first->va_end, align);
-		if (addr + size < addr)
-			goto overflow;
-
-		if (list_is_last(&first->list, &vmap_area_list))
-			goto found;
-
-		first = list_next_entry(first, list);
-	}
-
-found:
-	/*
-	 * Check also calculated address against the vstart,
-	 * because it can be 0 because of big align request.
-	 */
-	if (addr + size > vend || addr < vstart)
-=======
 	addr = __alloc_vmap_area(size, align, vstart, vend, node);
 	if (unlikely(addr == vend))
->>>>>>> 0ecfebd2
 		goto overflow;
 
 	va->va_start = addr;
@@ -2102,19 +2034,11 @@
  * get_vm_area - reserve a contiguous kernel virtual area
  * @size:	 size of the area
  * @flags:	 %VM_IOREMAP for I/O mappings or VM_ALLOC
-<<<<<<< HEAD
  *
  * Search an area of @size in the kernel virtual mapping area,
  * and reserved it for out purposes.  Returns the area descriptor
  * on success or %NULL on failure.
  *
-=======
- *
- * Search an area of @size in the kernel virtual mapping area,
- * and reserved it for out purposes.  Returns the area descriptor
- * on success or %NULL on failure.
- *
->>>>>>> 0ecfebd2
  * Return: the area descriptor on success or %NULL on failure.
  */
 struct vm_struct *get_vm_area(unsigned long size, unsigned long flags)
@@ -2134,19 +2058,11 @@
 /**
  * find_vm_area - find a continuous kernel virtual area
  * @addr:	  base address
-<<<<<<< HEAD
  *
  * Search for the kernel VM area starting at @addr, and return it.
  * It is up to the caller to do all required locking to keep the returned
  * pointer valid.
  *
-=======
- *
- * Search for the kernel VM area starting at @addr, and return it.
- * It is up to the caller to do all required locking to keep the returned
- * pointer valid.
- *
->>>>>>> 0ecfebd2
  * Return: pointer to the found area or %NULL on faulure
  */
 struct vm_struct *find_vm_area(const void *addr)
@@ -2163,19 +2079,11 @@
 /**
  * remove_vm_area - find and remove a continuous kernel virtual area
  * @addr:	    base address
-<<<<<<< HEAD
  *
  * Search for the kernel VM area starting at @addr, and remove it.
  * This function returns the found VM area, but using it is NOT safe
  * on SMP machines, except for its size or flags.
  *
-=======
- *
- * Search for the kernel VM area starting at @addr, and remove it.
- * This function returns the found VM area, but using it is NOT safe
- * on SMP machines, except for its size or flags.
- *
->>>>>>> 0ecfebd2
  * Return: pointer to the found area or %NULL on faulure
  */
 struct vm_struct *remove_vm_area(const void *addr)
@@ -2620,17 +2528,10 @@
  *
  * Allocate enough pages to cover @size from the page level
  * allocator and map them into contiguous kernel virtual space.
-<<<<<<< HEAD
  *
  * For tight control over page level allocator and protection flags
  * use __vmalloc() instead.
  *
-=======
- *
- * For tight control over page level allocator and protection flags
- * use __vmalloc() instead.
- *
->>>>>>> 0ecfebd2
  * Return: pointer to the allocated memory or %NULL on error
  */
 void *vmalloc(unsigned long size)
@@ -2722,19 +2623,11 @@
 /**
  * vmalloc_exec - allocate virtually contiguous, executable memory
  * @size:	  allocation size
-<<<<<<< HEAD
  *
  * Kernel-internal function to allocate enough pages to cover @size
  * the page level allocator and map them into contiguous and
  * executable kernel virtual space.
  *
-=======
- *
- * Kernel-internal function to allocate enough pages to cover @size
- * the page level allocator and map them into contiguous and
- * executable kernel virtual space.
- *
->>>>>>> 0ecfebd2
  * For tight control over page level allocator and protection flags
  * use __vmalloc() instead.
  *
